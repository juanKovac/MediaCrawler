> **免责声明：**
> 
> 大家请以学习为目的使用本仓库，爬虫违法违规的案件：https://github.com/HiddenStrawberry/Crawler_Illegal_Cases_In_China  <br>
>
>本仓库的所有内容仅供学习和参考之用，禁止用于商业用途。任何人或组织不得将本仓库的内容用于非法用途或侵犯他人合法权益。本仓库所涉及的爬虫技术仅用于学习和研究，不得用于对其他平台进行大规模爬虫或其他非法行为。对于因使用本仓库内容而引起的任何法律责任，本仓库不承担任何责任。使用本仓库的内容即表示您同意本免责声明的所有条款和条件。

> 点击查看更为详细的免责声明。[点击跳转](#disclaimer)
# 仓库描述

**小红书爬虫**，**抖音爬虫**， **快手爬虫**， **B站爬虫**， **微博爬虫**...。  
目前能抓取小红书、抖音、快手、B站、微博的视频、图片、评论、点赞、转发等信息。

原理：利用[playwright](https://playwright.dev/)搭桥，保留登录成功后的上下文浏览器环境，通过执行JS表达式获取一些加密参数
通过使用此方式，免去了复现核心加密JS代码，逆向难度大大降低


## 功能列表
> 下面不支持的项目，相关的代码架构已经搭建好，只需要实现对应的方法即可，欢迎大家提交PR

<<<<<<< HEAD
| 平台  | 关键词搜索 | 指定帖子ID爬取 | 二级评论 | 指定创作者主页 | 登录态缓存 | IP代理池 | 生成评论词云图 |
|-----|-------|----------|-----|--------|-------|-------|-------|
| 小红书 | ✅     | ✅        | ✅   | ✅      | ✅     | ✅     | ✅    |
| 抖音  | ✅     | ✅        | ✅    | ✅       | ✅     | ✅     | ✅    |
| 快手  | ✅     | ✅        | ❌   | ❌      | ✅     | ✅     | ✅    |
| B 站 | ✅     | ✅        | ✅   | ❌      | ✅     | ✅     | ✅    |
| 微博  | ✅     | ✅        | ❌   | ❌      | ✅     | ✅     | ✅    |
=======
| 平台  | 关键词搜索 | 指定帖子ID爬取 | 二级评论 | 指定创作者主页 | 登录态缓存 | IP代理池 |
|-----|-------|----------|-----|--------|-------|-------|
| 小红书 | ✅     | ✅        | ✅   | ✅      | ✅     | ✅     |
| 抖音  | ✅     | ✅        | ✅    | ✅       | ✅     | ✅     |
| 快手  | ✅     | ✅        | ❌   | ❌      | ✅     | ✅     |
| B 站 | ✅     | ✅        | ✅   | ✅      | ✅     | ✅     |
| 微博  | ✅     | ✅        | ❌   | ❌      | ✅     | ✅     |
>>>>>>> 551e00c0


## 使用方法

### 创建并激活 python 虚拟环境
   ```shell   
   # 进入项目根目录
   cd MediaCrawler
   
   # 创建虚拟环境
   # 注意python 版本需要3.7 - 3.9 
   python -m venv venv
   
   # macos & linux 激活虚拟环境
   source venv/bin/activate

   # windows 激活虚拟环境
   venv\Scripts\activate

   ```

### 安装依赖库

   ```shell
   pip3 install -r requirements.txt
   ```

### 安装 playwright浏览器驱动

   ```shell
   playwright install
   ```

### 运行爬虫程序

   ```shell
   ### 项目默认是没有开启评论爬取模式，如需评论请在config/base_config.py中的 ENABLE_GET_COMMENTS 变量修改
   ### 一些其他支持项，也可以在config/base_config.py查看功能，写的有中文注释
   
   # 从配置文件中读取关键词搜索相关的帖子并爬取帖子信息与评论
   python main.py --platform xhs --lt qrcode --type search
   
   # 从配置文件中读取指定的帖子ID列表获取指定帖子的信息与评论信息
   python main.py --platform xhs --lt qrcode --type detail
  
   # 打开对应APP扫二维码登录
     
   # 其他平台爬虫使用示例，执行下面的命令查看
   python main.py --help    
   ```

### 数据保存
- 支持保存到关系型数据库（Mysql、PgSQL等）
    - 执行 `python db.py` 初始化数据库数据库表结构（只在首次执行）
- 支持保存到csv中（data/目录下）
- 支持保存到json中（data/目录下）


## 开发者服务
- 知识星球：沉淀高质量常见问题、最佳实践文档、多年编程+爬虫经验分享，提供付费知识星球服务，主动提问，作者会定期回答问题
  <p>
  <img alt="星球图片" src="static/images/xingqiu.jpg" style="width: auto;height: 400px" >
  <img alt="星球图片" src="static/images/xingqiu_yh.png" style="width: auto;height: 400px" >
  </p>
  前20个入驻星球的小伙伴，将获得新人券50元，还剩14张。
  <br>
- 视频课程：
  > 如果你想很快入门这个项目，或者想了具体实现原理，我推荐你看看这个视频课程，从设计出发一步步带你如何使用，门槛大大降低，同时也是对我开源的支持，如果你能支持我的课程，我将会非常开心～<br>
  > 课程售价非常非常的便宜，几杯咖啡的事儿.<br>
  > 课程介绍飞书文档链接：https://relakkes.feishu.cn/wiki/JUgBwdhIeiSbAwkFCLkciHdAnhh



## 感谢下列Sponsors对本仓库赞助
- 感谢 [JetBrains](https://www.jetbrains.com/?from=gaowei-space/markdown-blog) 对本项目的支持！
<a href="https://www.jetbrains.com/?from=NanmiCoder/MediaCrawler" target="_blank">
    <img src="https://resources.jetbrains.com/storage/products/company/brand/logos/jb_beam.png" width="100" height="100">
</a>
<br>
- <a href="https://sider.ai/ad-land-redirect?source=github&p1=mi&p2=kk">通过注册这个款免费的GPT助手，帮我获取GPT4额度作为支持。也是我每天在用的一款chrome AI助手插件</a>

成为赞助者，展示你的产品在这里，联系作者：relakkes@gmail.com



## MediaCrawler爬虫项目交流群：
> 7天有效期，自动更新, 如果人满了可以加作者wx拉进群: yzglan，备注来自github.

<div style="max-width: 200px">  
<p><img alt="10群二维码" src="static/images/10群二维码.JPG" style="width: 200px;height: 100%" ></p>
</div>


## 打赏
免费开源不易，如果项目帮到你了，可以给我打赏哦，您的支持就是我最大的动力！
<div style="display: flex;justify-content: space-between;width: 100%">
    <p><img alt="打赏-微信" src="static/images/wechat_pay.jpeg" style="width: 200px;height: 100%" ></p>
    <p><img alt="打赏-支付宝" src="static/images/zfb_pay.png"   style="width: 200px;height: 100%" ></p>
</div>

## 爬虫入门课程
我新开的爬虫教程Github仓库 [CrawlerTutorial](https://github.com/NanmiCoder/CrawlerTutorial) ，感兴趣的朋友可以关注一下，持续更新，主打一个免费.


## 运行报错常见问题Q&A
> 遇到问题先自行搜索解决下，现在AI很火，用ChatGPT大多情况下能解决你的问题 [免费的ChatGPT](https://sider.ai/ad-land-redirect?source=github&p1=mi&p2=kk)  

➡️➡️➡️ [常见问题](docs/常见问题.md)

抖音使用Playwright登录现在会出现滑块验证 + 短信验证，手动过一下


## 项目代码结构
➡️➡️➡️ [项目代码结构说明](docs/项目代码结构.md)

## 手机号登录说明
➡️➡️➡️ [手机号登录说明](docs/手机号登录说明.md)



## star 趋势图
- 如果该项目对你有帮助，star一下 ❤️❤️❤️

[![Star History Chart](https://api.star-history.com/svg?repos=NanmiCoder/MediaCrawler&type=Date)](https://star-history.com/#NanmiCoder/MediaCrawler&Date)




## 参考

- xhs客户端 [ReaJason的xhs仓库](https://github.com/ReaJason/xhs)
- 短信转发 [参考仓库](https://github.com/pppscn/SmsForwarder)
- 内网穿透工具 [ngrok](https://ngrok.com/docs/)



## 免责声明
<div id="disclaimer"> 

### 1. 项目目的与性质
本项目（以下简称“本项目”）是作为一个技术研究与学习工具而创建的，旨在探索和学习网络数据采集技术。本项目专注于自媒体平台的数据爬取技术研究，旨在提供给学习者和研究者作为技术交流之用。

### 2. 法律合规性声明
本项目开发者（以下简称“开发者”）郑重提醒用户在下载、安装和使用本项目时，严格遵守中华人民共和国相关法律法规，包括但不限于《中华人民共和国网络安全法》、《中华人民共和国反间谍法》等所有适用的国家法律和政策。用户应自行承担一切因使用本项目而可能引起的法律责任。

### 3. 使用目的限制
本项目严禁用于任何非法目的或非学习、非研究的商业行为。本项目不得用于任何形式的非法侵入他人计算机系统，不得用于任何侵犯他人知识产权或其他合法权益的行为。用户应保证其使用本项目的目的纯属个人学习和技术研究，不得用于任何形式的非法活动。

### 4. 免责声明
开发者已尽最大努力确保本项目的正当性及安全性，但不对用户使用本项目可能引起的任何形式的直接或间接损失承担责任。包括但不限于由于使用本项目而导致的任何数据丢失、设备损坏、法律诉讼等。

### 5. 知识产权声明
本项目的知识产权归开发者所有。本项目受到著作权法和国际著作权条约以及其他知识产权法律和条约的保护。用户在遵守本声明及相关法律法规的前提下，可以下载和使用本项目。

### 6. 最终解释权
关于本项目的最终解释权归开发者所有。开发者保留随时更改或更新本免责声明的权利，恕不另行通知。
</div>




<|MERGE_RESOLUTION|>--- conflicted
+++ resolved
@@ -17,23 +17,15 @@
 ## 功能列表
 > 下面不支持的项目，相关的代码架构已经搭建好，只需要实现对应的方法即可，欢迎大家提交PR
 
-<<<<<<< HEAD
+
 | 平台  | 关键词搜索 | 指定帖子ID爬取 | 二级评论 | 指定创作者主页 | 登录态缓存 | IP代理池 | 生成评论词云图 |
 |-----|-------|----------|-----|--------|-------|-------|-------|
 | 小红书 | ✅     | ✅        | ✅   | ✅      | ✅     | ✅     | ✅    |
 | 抖音  | ✅     | ✅        | ✅    | ✅       | ✅     | ✅     | ✅    |
 | 快手  | ✅     | ✅        | ❌   | ❌      | ✅     | ✅     | ✅    |
-| B 站 | ✅     | ✅        | ✅   | ❌      | ✅     | ✅     | ✅    |
+| B 站 | ✅     | ✅        | ✅   | ✅      | ✅     | ✅     | ✅    |
 | 微博  | ✅     | ✅        | ❌   | ❌      | ✅     | ✅     | ✅    |
-=======
-| 平台  | 关键词搜索 | 指定帖子ID爬取 | 二级评论 | 指定创作者主页 | 登录态缓存 | IP代理池 |
-|-----|-------|----------|-----|--------|-------|-------|
-| 小红书 | ✅     | ✅        | ✅   | ✅      | ✅     | ✅     |
-| 抖音  | ✅     | ✅        | ✅    | ✅       | ✅     | ✅     |
-| 快手  | ✅     | ✅        | ❌   | ❌      | ✅     | ✅     |
-| B 站 | ✅     | ✅        | ✅   | ✅      | ✅     | ✅     |
-| 微博  | ✅     | ✅        | ❌   | ❌      | ✅     | ✅     |
->>>>>>> 551e00c0
+
 
 
 ## 使用方法
